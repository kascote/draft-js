// Jest Snapshot v1, https://goo.gl/fbAQLP

<<<<<<< HEAD
exports[`Should *not* import recognised draft li depths when nesting enabled 1`] = `
=======
exports[`Should import line breaks without creating a leading space 1`] = `
Array [
  Object {
    "characterList": Array [
      Object {
        "entity": null,
        "style": Array [],
      },
      Object {
        "entity": null,
        "style": Array [],
      },
      Object {
        "entity": null,
        "style": Array [],
      },
      Object {
        "entity": null,
        "style": Array [],
      },
      Object {
        "entity": null,
        "style": Array [],
      },
      Object {
        "entity": null,
        "style": Array [],
      },
      Object {
        "entity": null,
        "style": Array [],
      },
      Object {
        "entity": null,
        "style": Array [],
      },
      Object {
        "entity": null,
        "style": Array [],
      },
      Object {
        "entity": null,
        "style": Array [],
      },
      Object {
        "entity": null,
        "style": Array [],
      },
      Object {
        "entity": null,
        "style": Array [],
      },
      Object {
        "entity": null,
        "style": Array [],
      },
      Object {
        "entity": null,
        "style": Array [],
      },
      Object {
        "entity": null,
        "style": Array [],
      },
      Object {
        "entity": null,
        "style": Array [],
      },
      Object {
        "entity": null,
        "style": Array [],
      },
      Object {
        "entity": null,
        "style": Array [],
      },
      Object {
        "entity": null,
        "style": Array [],
      },
      Object {
        "entity": null,
        "style": Array [],
      },
      Object {
        "entity": null,
        "style": Array [],
      },
      Object {
        "entity": null,
        "style": Array [],
      },
      Object {
        "entity": null,
        "style": Array [],
      },
      Object {
        "entity": null,
        "style": Array [],
      },
      Object {
        "entity": null,
        "style": Array [],
      },
      Object {
        "entity": null,
        "style": Array [],
      },
      Object {
        "entity": null,
        "style": Array [],
      },
      Object {
        "entity": null,
        "style": Array [],
      },
    ],
    "data": Object {},
    "depth": 0,
    "key": "key0",
    "text": "Line 1
    Line 2
    Line 3",
    "type": "unstyled",
  },
]
`;

exports[`Should import recognised draft li depths 1`] = `
>>>>>>> 96d7ad55
Array [
  Object {
    "characterList": Array [
      Object {
        "entity": null,
        "style": Array [],
      },
      Object {
        "entity": null,
        "style": Array [],
      },
      Object {
        "entity": null,
        "style": Array [],
      },
      Object {
        "entity": null,
        "style": Array [],
      },
      Object {
        "entity": null,
        "style": Array [],
      },
      Object {
        "entity": null,
        "style": Array [],
      },
      Object {
        "entity": null,
        "style": Array [],
      },
      Object {
        "entity": null,
        "style": Array [],
      },
    ],
    "children": Array [],
    "data": Object {},
    "depth": 0,
    "key": "key0",
    "nextSibling": "key1",
    "parent": null,
    "prevSibling": null,
    "text": "depth0-0",
    "type": "unordered-list-item",
  },
  Object {
    "characterList": Array [
      Object {
        "entity": null,
        "style": Array [],
      },
      Object {
        "entity": null,
        "style": Array [],
      },
      Object {
        "entity": null,
        "style": Array [],
      },
      Object {
        "entity": null,
        "style": Array [],
      },
      Object {
        "entity": null,
        "style": Array [],
      },
      Object {
        "entity": null,
        "style": Array [],
      },
      Object {
        "entity": null,
        "style": Array [],
      },
      Object {
        "entity": null,
        "style": Array [],
      },
    ],
    "children": Array [],
    "data": Object {},
    "depth": 0,
    "key": "key1",
    "nextSibling": "key2",
    "parent": null,
    "prevSibling": "key0",
    "text": "depth0-1",
    "type": "unordered-list-item",
  },
  Object {
    "characterList": Array [
      Object {
        "entity": null,
        "style": Array [],
      },
      Object {
        "entity": null,
        "style": Array [],
      },
      Object {
        "entity": null,
        "style": Array [],
      },
      Object {
        "entity": null,
        "style": Array [],
      },
      Object {
        "entity": null,
        "style": Array [],
      },
      Object {
        "entity": null,
        "style": Array [],
      },
      Object {
        "entity": null,
        "style": Array [],
      },
      Object {
        "entity": null,
        "style": Array [],
      },
    ],
    "children": Array [],
    "data": Object {},
    "depth": 0,
    "key": "key2",
    "nextSibling": "key3",
    "parent": null,
    "prevSibling": "key1",
    "text": "depth0-2",
    "type": "unordered-list-item",
  },
  Object {
    "characterList": Array [
      Object {
        "entity": null,
        "style": Array [],
      },
      Object {
        "entity": null,
        "style": Array [],
      },
      Object {
        "entity": null,
        "style": Array [],
      },
      Object {
        "entity": null,
        "style": Array [],
      },
      Object {
        "entity": null,
        "style": Array [],
      },
      Object {
        "entity": null,
        "style": Array [],
      },
      Object {
        "entity": null,
        "style": Array [],
      },
      Object {
        "entity": null,
        "style": Array [],
      },
    ],
    "children": Array [],
    "data": Object {},
    "depth": 0,
    "key": "key3",
    "nextSibling": "key4",
    "parent": null,
    "prevSibling": "key2",
    "text": "depth0-3",
    "type": "unordered-list-item",
  },
  Object {
    "characterList": Array [
      Object {
        "entity": null,
        "style": Array [],
      },
      Object {
        "entity": null,
        "style": Array [],
      },
      Object {
        "entity": null,
        "style": Array [],
      },
      Object {
        "entity": null,
        "style": Array [],
      },
      Object {
        "entity": null,
        "style": Array [],
      },
      Object {
        "entity": null,
        "style": Array [],
      },
      Object {
        "entity": null,
        "style": Array [],
      },
      Object {
        "entity": null,
        "style": Array [],
      },
    ],
    "children": Array [],
    "data": Object {},
    "depth": 0,
    "key": "key4",
    "nextSibling": null,
    "parent": null,
    "prevSibling": "key3",
    "text": "depth0-4",
    "type": "unordered-list-item",
  },
]
`;

exports[`Should import recognised draft li depths when nesting disabled 1`] = `
Array [
  Object {
    "characterList": Array [
      Object {
        "entity": null,
        "style": Array [],
      },
      Object {
        "entity": null,
        "style": Array [],
      },
      Object {
        "entity": null,
        "style": Array [],
      },
      Object {
        "entity": null,
        "style": Array [],
      },
      Object {
        "entity": null,
        "style": Array [],
      },
      Object {
        "entity": null,
        "style": Array [],
      },
    ],
    "data": Object {},
    "depth": 0,
    "key": "key0",
    "text": "depth0",
    "type": "unordered-list-item",
  },
  Object {
    "characterList": Array [
      Object {
        "entity": null,
        "style": Array [],
      },
      Object {
        "entity": null,
        "style": Array [],
      },
      Object {
        "entity": null,
        "style": Array [],
      },
      Object {
        "entity": null,
        "style": Array [],
      },
      Object {
        "entity": null,
        "style": Array [],
      },
      Object {
        "entity": null,
        "style": Array [],
      },
    ],
    "data": Object {},
    "depth": 1,
    "key": "key1",
    "text": "depth1",
    "type": "unordered-list-item",
  },
  Object {
    "characterList": Array [
      Object {
        "entity": null,
        "style": Array [],
      },
      Object {
        "entity": null,
        "style": Array [],
      },
      Object {
        "entity": null,
        "style": Array [],
      },
      Object {
        "entity": null,
        "style": Array [],
      },
      Object {
        "entity": null,
        "style": Array [],
      },
      Object {
        "entity": null,
        "style": Array [],
      },
    ],
    "data": Object {},
    "depth": 2,
    "key": "key2",
    "text": "depth2",
    "type": "unordered-list-item",
  },
  Object {
    "characterList": Array [
      Object {
        "entity": null,
        "style": Array [],
      },
      Object {
        "entity": null,
        "style": Array [],
      },
      Object {
        "entity": null,
        "style": Array [],
      },
      Object {
        "entity": null,
        "style": Array [],
      },
      Object {
        "entity": null,
        "style": Array [],
      },
      Object {
        "entity": null,
        "style": Array [],
      },
    ],
    "data": Object {},
    "depth": 3,
    "key": "key3",
    "text": "depth3",
    "type": "unordered-list-item",
  },
  Object {
    "characterList": Array [
      Object {
        "entity": null,
        "style": Array [],
      },
      Object {
        "entity": null,
        "style": Array [],
      },
      Object {
        "entity": null,
        "style": Array [],
      },
      Object {
        "entity": null,
        "style": Array [],
      },
      Object {
        "entity": null,
        "style": Array [],
      },
      Object {
        "entity": null,
        "style": Array [],
      },
    ],
    "data": Object {},
    "depth": 4,
    "key": "key4",
    "text": "depth4",
    "type": "unordered-list-item",
  },
]
`;

exports[`Should not create empty container blocks around ol and their list items 1`] = `
Array [
  Object {
    "characterList": Array [
      Object {
        "entity": null,
        "style": Array [],
      },
      Object {
        "entity": null,
        "style": Array [],
      },
      Object {
        "entity": null,
        "style": Array [],
      },
      Object {
        "entity": null,
        "style": Array [],
      },
      Object {
        "entity": null,
        "style": Array [],
      },
      Object {
        "entity": null,
        "style": Array [],
      },
      Object {
        "entity": null,
        "style": Array [],
      },
      Object {
        "entity": null,
        "style": Array [],
      },
      Object {
        "entity": null,
        "style": Array [],
      },
    ],
    "data": Object {},
    "depth": 0,
    "key": "key0",
    "text": "something",
    "type": "ordered-list-item",
  },
]
`;

exports[`Should not create empty container blocks around ol and their list items when nesting enabled 1`] = `
Array [
  Object {
    "characterList": Array [
      Object {
        "entity": null,
        "style": Array [],
      },
      Object {
        "entity": null,
        "style": Array [],
      },
      Object {
        "entity": null,
        "style": Array [],
      },
      Object {
        "entity": null,
        "style": Array [],
      },
      Object {
        "entity": null,
        "style": Array [],
      },
      Object {
        "entity": null,
        "style": Array [],
      },
      Object {
        "entity": null,
        "style": Array [],
      },
      Object {
        "entity": null,
        "style": Array [],
      },
      Object {
        "entity": null,
        "style": Array [],
      },
    ],
    "children": Array [],
    "data": Object {},
    "depth": 0,
    "key": "key0",
    "nextSibling": null,
    "parent": null,
    "prevSibling": null,
    "text": "something",
    "type": "ordered-list-item",
  },
]
`;

exports[`Should not create empty container blocks around ul and their list items 1`] = `
Array [
  Object {
    "characterList": Array [
      Object {
        "entity": null,
        "style": Array [],
      },
      Object {
        "entity": null,
        "style": Array [],
      },
      Object {
        "entity": null,
        "style": Array [],
      },
      Object {
        "entity": null,
        "style": Array [],
      },
      Object {
        "entity": null,
        "style": Array [],
      },
      Object {
        "entity": null,
        "style": Array [],
      },
      Object {
        "entity": null,
        "style": Array [],
      },
      Object {
        "entity": null,
        "style": Array [],
      },
      Object {
        "entity": null,
        "style": Array [],
      },
    ],
    "data": Object {},
    "depth": 0,
    "key": "key0",
    "text": "something",
    "type": "unordered-list-item",
  },
]
`;

exports[`Should not create empty container blocks around ul and their list items when nesting enabled 1`] = `
Array [
  Object {
    "characterList": Array [
      Object {
        "entity": null,
        "style": Array [],
      },
      Object {
        "entity": null,
        "style": Array [],
      },
      Object {
        "entity": null,
        "style": Array [],
      },
      Object {
        "entity": null,
        "style": Array [],
      },
      Object {
        "entity": null,
        "style": Array [],
      },
      Object {
        "entity": null,
        "style": Array [],
      },
      Object {
        "entity": null,
        "style": Array [],
      },
      Object {
        "entity": null,
        "style": Array [],
      },
      Object {
        "entity": null,
        "style": Array [],
      },
    ],
    "children": Array [],
    "data": Object {},
    "depth": 0,
    "key": "key0",
    "nextSibling": null,
    "parent": null,
    "prevSibling": null,
    "text": "something",
    "type": "unordered-list-item",
  },
]
`;

exports[`Should preserve entities for whitespace-only content 1`] = `
Array [
  Object {
    "characterList": Array [
      Object {
        "entity": "1",
        "style": Array [],
      },
      Object {
        "entity": "1",
        "style": Array [
          "BOLD",
        ],
      },
      Object {
        "entity": "1",
        "style": Array [
          "BOLD",
        ],
      },
      Object {
        "entity": "1",
        "style": Array [
          "BOLD",
        ],
      },
      Object {
        "entity": "1",
        "style": Array [
          "BOLD",
        ],
      },
      Object {
        "entity": "1",
        "style": Array [
          "BOLD",
        ],
      },
      Object {
        "entity": "1",
        "style": Array [
          "BOLD",
        ],
      },
      Object {
        "entity": "1",
        "style": Array [],
      },
      Object {
        "entity": "1",
        "style": Array [
          "BOLD",
        ],
      },
      Object {
        "entity": "1",
        "style": Array [
          "BOLD",
        ],
      },
      Object {
        "entity": "1",
        "style": Array [
          "BOLD",
        ],
      },
      Object {
        "entity": "1",
        "style": Array [
          "BOLD",
        ],
      },
      Object {
        "entity": "1",
        "style": Array [
          "BOLD",
        ],
      },
      Object {
        "entity": "1",
        "style": Array [],
      },
    ],
    "data": Object {},
    "depth": 0,
    "key": "key0",
    "text": " before after ",
    "type": "unstyled",
  },
]
`;

exports[`Should preserve spacing around inline tags 1`] = `
Array [
  Object {
    "characterList": Array [
      Object {
        "entity": null,
        "style": Array [],
      },
      Object {
        "entity": null,
        "style": Array [],
      },
      Object {
        "entity": null,
        "style": Array [],
      },
      Object {
        "entity": null,
        "style": Array [],
      },
      Object {
        "entity": null,
        "style": Array [],
      },
      Object {
        "entity": null,
        "style": Array [
          "ITALIC",
        ],
      },
      Object {
        "entity": null,
        "style": Array [
          "ITALIC",
        ],
      },
      Object {
        "entity": null,
        "style": Array [
          "ITALIC",
        ],
      },
      Object {
        "entity": null,
        "style": Array [
          "ITALIC",
        ],
      },
      Object {
        "entity": null,
        "style": Array [
          "ITALIC",
        ],
      },
      Object {
        "entity": null,
        "style": Array [
          "ITALIC",
        ],
      },
      Object {
        "entity": null,
        "style": Array [
          "ITALIC",
        ],
      },
      Object {
        "entity": null,
        "style": Array [
          "ITALIC",
        ],
      },
      Object {
        "entity": null,
        "style": Array [],
      },
      Object {
        "entity": null,
        "style": Array [
          "BOLD",
        ],
      },
      Object {
        "entity": null,
        "style": Array [
          "BOLD",
        ],
      },
      Object {
        "entity": null,
        "style": Array [
          "BOLD",
        ],
      },
      Object {
        "entity": null,
        "style": Array [
          "BOLD",
        ],
      },
    ],
    "children": Array [],
    "data": Object {},
    "depth": 0,
    "key": "key0",
    "nextSibling": null,
    "parent": null,
    "prevSibling": null,
    "text": "Some stylised text",
    "type": "unstyled",
  },
]
`;

exports[`Should recognized and *not* override html structure when having known draft-js classname with nesting enabled 1`] = `
Array [
  Object {
    "characterList": Array [
      Object {
        "entity": null,
        "style": Array [],
      },
      Object {
        "entity": null,
        "style": Array [],
      },
      Object {
        "entity": null,
        "style": Array [],
      },
      Object {
        "entity": null,
        "style": Array [],
      },
      Object {
        "entity": null,
        "style": Array [],
      },
      Object {
        "entity": null,
        "style": Array [],
      },
      Object {
        "entity": null,
        "style": Array [],
      },
      Object {
        "entity": null,
        "style": Array [],
      },
    ],
    "children": Array [],
    "data": Object {},
    "depth": 0,
    "key": "key0",
    "nextSibling": "key1",
    "parent": null,
    "prevSibling": null,
    "text": "depth0-0",
    "type": "unordered-list-item",
  },
  Object {
    "characterList": Array [
      Object {
        "entity": null,
        "style": Array [],
      },
      Object {
        "entity": null,
        "style": Array [],
      },
      Object {
        "entity": null,
        "style": Array [],
      },
      Object {
        "entity": null,
        "style": Array [],
      },
      Object {
        "entity": null,
        "style": Array [],
      },
      Object {
        "entity": null,
        "style": Array [],
      },
      Object {
        "entity": null,
        "style": Array [],
      },
      Object {
        "entity": null,
        "style": Array [],
      },
    ],
    "children": Array [],
    "data": Object {},
    "depth": 1,
    "key": "key1",
    "nextSibling": "key2",
    "parent": null,
    "prevSibling": "key0",
    "text": "depth1-0",
    "type": "unordered-list-item",
  },
  Object {
    "characterList": Array [
      Object {
        "entity": null,
        "style": Array [],
      },
      Object {
        "entity": null,
        "style": Array [],
      },
      Object {
        "entity": null,
        "style": Array [],
      },
      Object {
        "entity": null,
        "style": Array [],
      },
      Object {
        "entity": null,
        "style": Array [],
      },
      Object {
        "entity": null,
        "style": Array [],
      },
      Object {
        "entity": null,
        "style": Array [],
      },
      Object {
        "entity": null,
        "style": Array [],
      },
    ],
    "children": Array [],
    "data": Object {},
    "depth": 1,
    "key": "key2",
    "nextSibling": "key3",
    "parent": null,
    "prevSibling": "key1",
    "text": "depth1-1",
    "type": "unordered-list-item",
  },
  Object {
    "characterList": Array [
      Object {
        "entity": null,
        "style": Array [],
      },
      Object {
        "entity": null,
        "style": Array [],
      },
      Object {
        "entity": null,
        "style": Array [],
      },
      Object {
        "entity": null,
        "style": Array [],
      },
      Object {
        "entity": null,
        "style": Array [],
      },
      Object {
        "entity": null,
        "style": Array [],
      },
      Object {
        "entity": null,
        "style": Array [],
      },
      Object {
        "entity": null,
        "style": Array [],
      },
    ],
    "children": Array [],
    "data": Object {},
    "depth": 0,
    "key": "key3",
    "nextSibling": null,
    "parent": null,
    "prevSibling": "key2",
    "text": "depth0-1",
    "type": "unordered-list-item",
  },
]
`;

exports[`Should recognized and override html structure when having known draft-js classname with nesting disabled 1`] = `
Array [
  Object {
    "characterList": Array [
      Object {
        "entity": null,
        "style": Array [],
      },
      Object {
        "entity": null,
        "style": Array [],
      },
      Object {
        "entity": null,
        "style": Array [],
      },
      Object {
        "entity": null,
        "style": Array [],
      },
      Object {
        "entity": null,
        "style": Array [],
      },
      Object {
        "entity": null,
        "style": Array [],
      },
    ],
    "data": Object {},
    "depth": 0,
    "key": "key0",
    "text": "depth0",
    "type": "unordered-list-item",
  },
  Object {
    "characterList": Array [
      Object {
        "entity": null,
        "style": Array [],
      },
      Object {
        "entity": null,
        "style": Array [],
      },
      Object {
        "entity": null,
        "style": Array [],
      },
      Object {
        "entity": null,
        "style": Array [],
      },
      Object {
        "entity": null,
        "style": Array [],
      },
      Object {
        "entity": null,
        "style": Array [],
      },
    ],
    "data": Object {},
    "depth": 1,
    "key": "key1",
    "text": "depth1",
    "type": "unordered-list-item",
  },
  Object {
    "characterList": Array [
      Object {
        "entity": null,
        "style": Array [],
      },
      Object {
        "entity": null,
        "style": Array [],
      },
      Object {
        "entity": null,
        "style": Array [],
      },
      Object {
        "entity": null,
        "style": Array [],
      },
      Object {
        "entity": null,
        "style": Array [],
      },
      Object {
        "entity": null,
        "style": Array [],
      },
    ],
    "data": Object {},
    "depth": 2,
    "key": "key2",
    "text": "depth2",
    "type": "unordered-list-item",
  },
  Object {
    "characterList": Array [
      Object {
        "entity": null,
        "style": Array [],
      },
      Object {
        "entity": null,
        "style": Array [],
      },
      Object {
        "entity": null,
        "style": Array [],
      },
      Object {
        "entity": null,
        "style": Array [],
      },
      Object {
        "entity": null,
        "style": Array [],
      },
      Object {
        "entity": null,
        "style": Array [],
      },
    ],
    "data": Object {},
    "depth": 3,
    "key": "key3",
    "text": "depth3",
    "type": "unordered-list-item",
  },
]
`;

exports[`Should recognized list deep nesting 1`] = `
Array [
  Object {
    "characterList": Array [
      Object {
        "entity": null,
        "style": Array [],
      },
      Object {
        "entity": null,
        "style": Array [],
      },
      Object {
        "entity": null,
        "style": Array [],
      },
      Object {
        "entity": null,
        "style": Array [],
      },
      Object {
        "entity": null,
        "style": Array [],
      },
      Object {
        "entity": null,
        "style": Array [],
      },
      Object {
        "entity": null,
        "style": Array [],
      },
      Object {
        "entity": null,
        "style": Array [],
      },
    ],
    "data": Object {},
    "depth": 0,
    "key": "key0",
    "text": "depth0-0",
    "type": "unordered-list-item",
  },
  Object {
    "characterList": Array [
      Object {
        "entity": null,
        "style": Array [],
      },
      Object {
        "entity": null,
        "style": Array [],
      },
      Object {
        "entity": null,
        "style": Array [],
      },
      Object {
        "entity": null,
        "style": Array [],
      },
      Object {
        "entity": null,
        "style": Array [],
      },
      Object {
        "entity": null,
        "style": Array [],
      },
      Object {
        "entity": null,
        "style": Array [],
      },
      Object {
        "entity": null,
        "style": Array [],
      },
    ],
    "data": Object {},
    "depth": 0,
    "key": "key1",
    "text": "depth0-1",
    "type": "unordered-list-item",
  },
  Object {
    "characterList": Array [
      Object {
        "entity": null,
        "style": Array [],
      },
      Object {
        "entity": null,
        "style": Array [],
      },
      Object {
        "entity": null,
        "style": Array [],
      },
      Object {
        "entity": null,
        "style": Array [],
      },
      Object {
        "entity": null,
        "style": Array [],
      },
      Object {
        "entity": null,
        "style": Array [],
      },
      Object {
        "entity": null,
        "style": Array [],
      },
      Object {
        "entity": null,
        "style": Array [],
      },
    ],
    "data": Object {},
    "depth": 1,
    "key": "key2",
    "text": "depth1-0",
    "type": "unordered-list-item",
  },
  Object {
    "characterList": Array [
      Object {
        "entity": null,
        "style": Array [],
      },
      Object {
        "entity": null,
        "style": Array [],
      },
      Object {
        "entity": null,
        "style": Array [],
      },
      Object {
        "entity": null,
        "style": Array [],
      },
      Object {
        "entity": null,
        "style": Array [],
      },
      Object {
        "entity": null,
        "style": Array [],
      },
      Object {
        "entity": null,
        "style": Array [],
      },
      Object {
        "entity": null,
        "style": Array [],
      },
    ],
    "data": Object {},
    "depth": 1,
    "key": "key3",
    "text": "depth1-1",
    "type": "ordered-list-item",
  },
  Object {
    "characterList": Array [
      Object {
        "entity": null,
        "style": Array [],
      },
      Object {
        "entity": null,
        "style": Array [],
      },
      Object {
        "entity": null,
        "style": Array [],
      },
      Object {
        "entity": null,
        "style": Array [],
      },
      Object {
        "entity": null,
        "style": Array [],
      },
      Object {
        "entity": null,
        "style": Array [],
      },
      Object {
        "entity": null,
        "style": Array [],
      },
      Object {
        "entity": null,
        "style": Array [],
      },
    ],
    "data": Object {},
    "depth": 2,
    "key": "key4",
    "text": "depth2-0",
    "type": "unordered-list-item",
  },
  Object {
    "characterList": Array [
      Object {
        "entity": null,
        "style": Array [],
      },
      Object {
        "entity": null,
        "style": Array [],
      },
      Object {
        "entity": null,
        "style": Array [],
      },
      Object {
        "entity": null,
        "style": Array [],
      },
      Object {
        "entity": null,
        "style": Array [],
      },
      Object {
        "entity": null,
        "style": Array [],
      },
      Object {
        "entity": null,
        "style": Array [],
      },
      Object {
        "entity": null,
        "style": Array [],
      },
    ],
    "data": Object {},
    "depth": 2,
    "key": "key5",
    "text": "depth2-1",
    "type": "unordered-list-item",
  },
  Object {
    "characterList": Array [
      Object {
        "entity": null,
        "style": Array [],
      },
      Object {
        "entity": null,
        "style": Array [],
      },
      Object {
        "entity": null,
        "style": Array [],
      },
      Object {
        "entity": null,
        "style": Array [],
      },
      Object {
        "entity": null,
        "style": Array [],
      },
      Object {
        "entity": null,
        "style": Array [],
      },
      Object {
        "entity": null,
        "style": Array [],
      },
      Object {
        "entity": null,
        "style": Array [],
      },
    ],
    "data": Object {},
    "depth": 0,
    "key": "key6",
    "text": "depth0-2",
    "type": "unordered-list-item",
  },
  Object {
    "characterList": Array [
      Object {
        "entity": null,
        "style": Array [],
      },
      Object {
        "entity": null,
        "style": Array [],
      },
      Object {
        "entity": null,
        "style": Array [],
      },
      Object {
        "entity": null,
        "style": Array [],
      },
      Object {
        "entity": null,
        "style": Array [],
      },
      Object {
        "entity": null,
        "style": Array [],
      },
      Object {
        "entity": null,
        "style": Array [],
      },
      Object {
        "entity": null,
        "style": Array [],
      },
    ],
    "data": Object {},
    "depth": 0,
    "key": "key7",
    "text": "depth0-3",
    "type": "ordered-list-item",
  },
]
`;

exports[`Should recognized list deep nesting when nesting enabled 1`] = `
Array [
  Object {
    "characterList": Array [
      Object {
        "entity": null,
        "style": Array [],
      },
      Object {
        "entity": null,
        "style": Array [],
      },
      Object {
        "entity": null,
        "style": Array [],
      },
      Object {
        "entity": null,
        "style": Array [],
      },
      Object {
        "entity": null,
        "style": Array [],
      },
      Object {
        "entity": null,
        "style": Array [],
      },
      Object {
        "entity": null,
        "style": Array [],
      },
      Object {
        "entity": null,
        "style": Array [],
      },
    ],
    "children": Array [],
    "data": Object {},
    "depth": 0,
    "key": "key0",
    "nextSibling": "key1",
    "parent": null,
    "prevSibling": null,
    "text": "depth0-0",
    "type": "unordered-list-item",
  },
  Object {
    "characterList": Array [
      Object {
        "entity": null,
        "style": Array [],
      },
      Object {
        "entity": null,
        "style": Array [],
      },
      Object {
        "entity": null,
        "style": Array [],
      },
      Object {
        "entity": null,
        "style": Array [],
      },
      Object {
        "entity": null,
        "style": Array [],
      },
      Object {
        "entity": null,
        "style": Array [],
      },
      Object {
        "entity": null,
        "style": Array [],
      },
      Object {
        "entity": null,
        "style": Array [],
      },
    ],
    "children": Array [],
    "data": Object {},
    "depth": 0,
    "key": "key1",
    "nextSibling": "key2",
    "parent": null,
    "prevSibling": "key0",
    "text": "depth0-1",
    "type": "unordered-list-item",
  },
  Object {
    "characterList": Array [
      Object {
        "entity": null,
        "style": Array [],
      },
      Object {
        "entity": null,
        "style": Array [],
      },
      Object {
        "entity": null,
        "style": Array [],
      },
      Object {
        "entity": null,
        "style": Array [],
      },
      Object {
        "entity": null,
        "style": Array [],
      },
      Object {
        "entity": null,
        "style": Array [],
      },
      Object {
        "entity": null,
        "style": Array [],
      },
      Object {
        "entity": null,
        "style": Array [],
      },
    ],
    "children": Array [],
    "data": Object {},
    "depth": 1,
    "key": "key2",
    "nextSibling": "key3",
    "parent": null,
    "prevSibling": "key1",
    "text": "depth1-0",
    "type": "unordered-list-item",
  },
  Object {
    "characterList": Array [
      Object {
        "entity": null,
        "style": Array [],
      },
      Object {
        "entity": null,
        "style": Array [],
      },
      Object {
        "entity": null,
        "style": Array [],
      },
      Object {
        "entity": null,
        "style": Array [],
      },
      Object {
        "entity": null,
        "style": Array [],
      },
      Object {
        "entity": null,
        "style": Array [],
      },
      Object {
        "entity": null,
        "style": Array [],
      },
      Object {
        "entity": null,
        "style": Array [],
      },
    ],
    "children": Array [],
    "data": Object {},
    "depth": 1,
    "key": "key3",
    "nextSibling": "key4",
    "parent": null,
    "prevSibling": "key2",
    "text": "depth1-1",
    "type": "ordered-list-item",
  },
  Object {
    "characterList": Array [
      Object {
        "entity": null,
        "style": Array [],
      },
      Object {
        "entity": null,
        "style": Array [],
      },
      Object {
        "entity": null,
        "style": Array [],
      },
      Object {
        "entity": null,
        "style": Array [],
      },
      Object {
        "entity": null,
        "style": Array [],
      },
      Object {
        "entity": null,
        "style": Array [],
      },
      Object {
        "entity": null,
        "style": Array [],
      },
      Object {
        "entity": null,
        "style": Array [],
      },
    ],
    "children": Array [],
    "data": Object {},
    "depth": 2,
    "key": "key4",
    "nextSibling": "key5",
    "parent": null,
    "prevSibling": "key3",
    "text": "depth2-0",
    "type": "unordered-list-item",
  },
  Object {
    "characterList": Array [
      Object {
        "entity": null,
        "style": Array [],
      },
      Object {
        "entity": null,
        "style": Array [],
      },
      Object {
        "entity": null,
        "style": Array [],
      },
      Object {
        "entity": null,
        "style": Array [],
      },
      Object {
        "entity": null,
        "style": Array [],
      },
      Object {
        "entity": null,
        "style": Array [],
      },
      Object {
        "entity": null,
        "style": Array [],
      },
      Object {
        "entity": null,
        "style": Array [],
      },
    ],
    "children": Array [],
    "data": Object {},
    "depth": 2,
    "key": "key5",
    "nextSibling": "key6",
    "parent": null,
    "prevSibling": "key4",
    "text": "depth2-1",
    "type": "unordered-list-item",
  },
  Object {
    "characterList": Array [
      Object {
        "entity": null,
        "style": Array [],
      },
      Object {
        "entity": null,
        "style": Array [],
      },
      Object {
        "entity": null,
        "style": Array [],
      },
      Object {
        "entity": null,
        "style": Array [],
      },
      Object {
        "entity": null,
        "style": Array [],
      },
      Object {
        "entity": null,
        "style": Array [],
      },
      Object {
        "entity": null,
        "style": Array [],
      },
      Object {
        "entity": null,
        "style": Array [],
      },
    ],
    "children": Array [],
    "data": Object {},
    "depth": 0,
    "key": "key6",
    "nextSibling": "key7",
    "parent": null,
    "prevSibling": "key5",
    "text": "depth0-2",
    "type": "unordered-list-item",
  },
  Object {
    "characterList": Array [
      Object {
        "entity": null,
        "style": Array [],
      },
      Object {
        "entity": null,
        "style": Array [],
      },
      Object {
        "entity": null,
        "style": Array [],
      },
      Object {
        "entity": null,
        "style": Array [],
      },
      Object {
        "entity": null,
        "style": Array [],
      },
      Object {
        "entity": null,
        "style": Array [],
      },
      Object {
        "entity": null,
        "style": Array [],
      },
      Object {
        "entity": null,
        "style": Array [],
      },
    ],
    "children": Array [],
    "data": Object {},
    "depth": 0,
    "key": "key7",
    "nextSibling": null,
    "parent": null,
    "prevSibling": "key6",
    "text": "depth0-3",
    "type": "ordered-list-item",
  },
]
`;

exports[`converts deeply nested html blocks when experimentalTreeDataSupport is enabled 1`] = `
Array [
  Object {
    "characterList": Array [
      Object {
        "entity": null,
        "style": Array [],
      },
      Object {
        "entity": null,
        "style": Array [],
      },
      Object {
        "entity": null,
        "style": Array [],
      },
      Object {
        "entity": null,
        "style": Array [],
      },
      Object {
        "entity": null,
        "style": Array [],
      },
      Object {
        "entity": null,
        "style": Array [],
      },
      Object {
        "entity": null,
        "style": Array [],
      },
      Object {
        "entity": null,
        "style": Array [],
      },
      Object {
        "entity": null,
        "style": Array [],
      },
      Object {
        "entity": null,
        "style": Array [],
      },
    ],
    "children": Array [],
    "data": Object {},
    "depth": 0,
    "key": "key0",
    "nextSibling": "key1",
    "parent": null,
    "prevSibling": null,
    "text": "Some quote",
    "type": "ordered-list-item",
  },
  Object {
    "characterList": Array [],
    "children": Array [
      "key2",
    ],
    "data": Object {},
    "depth": 0,
    "key": "key1",
    "nextSibling": null,
    "parent": null,
    "prevSibling": "key0",
    "text": "",
    "type": "ordered-list-item",
  },
  Object {
    "characterList": Array [],
    "children": Array [
      "key3",
      "key4",
    ],
    "data": Object {},
    "depth": 0,
    "key": "key2",
    "nextSibling": null,
    "parent": "key1",
    "prevSibling": null,
    "text": "",
    "type": "blockquote",
  },
  Object {
    "characterList": Array [
      Object {
        "entity": null,
        "style": Array [],
      },
      Object {
        "entity": null,
        "style": Array [],
      },
      Object {
        "entity": null,
        "style": Array [],
      },
      Object {
        "entity": null,
        "style": Array [],
      },
      Object {
        "entity": null,
        "style": Array [],
      },
      Object {
        "entity": null,
        "style": Array [],
      },
      Object {
        "entity": null,
        "style": Array [],
      },
      Object {
        "entity": null,
        "style": Array [],
      },
      Object {
        "entity": null,
        "style": Array [],
      },
      Object {
        "entity": null,
        "style": Array [],
      },
      Object {
        "entity": null,
        "style": Array [],
      },
      Object {
        "entity": null,
        "style": Array [],
      },
    ],
    "children": Array [],
    "data": Object {},
    "depth": 0,
    "key": "key3",
    "nextSibling": "key4",
    "parent": "key2",
    "prevSibling": null,
    "text": "Hello World!",
    "type": "header-one",
  },
  Object {
    "characterList": Array [
      Object {
        "entity": null,
        "style": Array [],
      },
      Object {
        "entity": null,
        "style": Array [],
      },
      Object {
        "entity": null,
        "style": Array [],
      },
      Object {
        "entity": null,
        "style": Array [],
      },
      Object {
        "entity": null,
        "style": Array [],
      },
      Object {
        "entity": null,
        "style": Array [],
      },
      Object {
        "entity": null,
        "style": Array [],
      },
      Object {
        "entity": null,
        "style": Array [],
      },
      Object {
        "entity": null,
        "style": Array [],
      },
      Object {
        "entity": null,
        "style": Array [],
      },
      Object {
        "entity": null,
        "style": Array [],
      },
    ],
    "children": Array [],
    "data": Object {},
    "depth": 0,
    "key": "key4",
    "nextSibling": null,
    "parent": "key2",
    "prevSibling": "key3",
    "text": "lorem ipsum",
    "type": "unstyled",
  },
]
`;

exports[`converts nested html blocks when experimentalTreeDataSupport is enabled 1`] = `
Array [
  Object {
    "characterList": Array [],
    "children": Array [
      "key1",
      "key2",
    ],
    "data": Object {},
    "depth": 0,
    "key": "key0",
    "nextSibling": null,
    "parent": null,
    "prevSibling": null,
    "text": "",
    "type": "blockquote",
  },
  Object {
    "characterList": Array [
      Object {
        "entity": null,
        "style": Array [],
      },
      Object {
        "entity": null,
        "style": Array [],
      },
      Object {
        "entity": null,
        "style": Array [],
      },
      Object {
        "entity": null,
        "style": Array [],
      },
      Object {
        "entity": null,
        "style": Array [],
      },
      Object {
        "entity": null,
        "style": Array [],
      },
      Object {
        "entity": null,
        "style": Array [],
      },
      Object {
        "entity": null,
        "style": Array [],
      },
      Object {
        "entity": null,
        "style": Array [],
      },
      Object {
        "entity": null,
        "style": Array [],
      },
      Object {
        "entity": null,
        "style": Array [],
      },
      Object {
        "entity": null,
        "style": Array [],
      },
    ],
    "children": Array [],
    "data": Object {},
    "depth": 0,
    "key": "key1",
    "nextSibling": "key2",
    "parent": "key0",
    "prevSibling": null,
    "text": "Hello World!",
    "type": "header-one",
  },
  Object {
    "characterList": Array [
      Object {
        "entity": null,
        "style": Array [],
      },
      Object {
        "entity": null,
        "style": Array [],
      },
      Object {
        "entity": null,
        "style": Array [],
      },
      Object {
        "entity": null,
        "style": Array [],
      },
      Object {
        "entity": null,
        "style": Array [],
      },
      Object {
        "entity": null,
        "style": Array [],
      },
      Object {
        "entity": null,
        "style": Array [],
      },
      Object {
        "entity": null,
        "style": Array [],
      },
      Object {
        "entity": null,
        "style": Array [],
      },
      Object {
        "entity": null,
        "style": Array [],
      },
      Object {
        "entity": null,
        "style": Array [],
      },
    ],
    "children": Array [],
    "data": Object {},
    "depth": 0,
    "key": "key2",
    "nextSibling": null,
    "parent": "key0",
    "prevSibling": "key1",
    "text": "lorem ipsum",
    "type": "unstyled",
  },
]
`;

exports[`converts text nodes to unstyled elements when leading nested blocks when experimentalTreeDataSupport is enabled 1`] = `
Array [
  Object {
    "characterList": Array [],
    "children": Array [
      "key1",
      "key2",
    ],
    "data": Object {},
    "depth": 0,
    "key": "key0",
    "nextSibling": null,
    "parent": null,
    "prevSibling": null,
    "text": "",
    "type": "blockquote",
  },
  Object {
    "characterList": Array [
      Object {
        "entity": null,
        "style": Array [],
      },
      Object {
        "entity": null,
        "style": Array [],
      },
      Object {
        "entity": null,
        "style": Array [],
      },
      Object {
        "entity": null,
        "style": Array [],
      },
      Object {
        "entity": null,
        "style": Array [],
      },
      Object {
        "entity": null,
        "style": Array [],
      },
      Object {
        "entity": null,
        "style": Array [],
      },
      Object {
        "entity": null,
        "style": Array [],
      },
      Object {
        "entity": null,
        "style": Array [],
      },
      Object {
        "entity": null,
        "style": Array [],
      },
      Object {
        "entity": null,
        "style": Array [],
      },
      Object {
        "entity": null,
        "style": Array [],
      },
<<<<<<< HEAD
=======
      Object {
        "entity": null,
        "style": Array [],
      },
      Object {
        "entity": null,
        "style": Array [],
      },
      Object {
        "entity": null,
        "style": Array [],
      },
      Object {
        "entity": null,
        "style": Array [],
      },
      Object {
        "entity": null,
        "style": Array [],
      },
      Object {
        "entity": null,
        "style": Array [],
      },
      Object {
        "entity": null,
        "style": Array [],
      },
      Object {
        "entity": null,
        "style": Array [],
      },
      Object {
        "entity": null,
        "style": Array [],
      },
      Object {
        "entity": null,
        "style": Array [],
      },
      Object {
        "entity": null,
        "style": Array [],
      },
      Object {
        "entity": null,
        "style": Array [],
      },
>>>>>>> 96d7ad55
    ],
    "children": Array [],
    "data": Object {},
    "depth": 0,
    "key": "key1",
    "nextSibling": "key2",
    "parent": "key0",
    "prevSibling": null,
<<<<<<< HEAD
    "text": "Hello World!",
=======
    "text": "     Hello World!       ",
>>>>>>> 96d7ad55
    "type": "unstyled",
  },
  Object {
    "characterList": Array [
      Object {
        "entity": null,
        "style": Array [],
      },
      Object {
        "entity": null,
        "style": Array [],
      },
      Object {
        "entity": null,
        "style": Array [],
      },
      Object {
        "entity": null,
        "style": Array [],
      },
      Object {
        "entity": null,
        "style": Array [],
      },
      Object {
        "entity": null,
        "style": Array [],
      },
      Object {
        "entity": null,
        "style": Array [],
      },
      Object {
        "entity": null,
        "style": Array [],
      },
      Object {
        "entity": null,
        "style": Array [],
      },
      Object {
        "entity": null,
        "style": Array [],
      },
      Object {
        "entity": null,
        "style": Array [],
      },
    ],
    "children": Array [],
    "data": Object {},
    "depth": 0,
    "key": "key2",
    "nextSibling": null,
    "parent": "key0",
    "prevSibling": "key1",
    "text": "lorem ipsum",
    "type": "header-one",
  },
]
`;

exports[`does not convert deeply nested html blocks when experimentalTreeDataSupport is disabled 1`] = `false`;

exports[`does not convert deeply nested html blocks when experimentalTreeDataSupport is disabled 2`] = `
Array [
  Object {
    "characterList": Array [
      Object {
        "entity": null,
        "style": Array [],
      },
      Object {
        "entity": null,
        "style": Array [],
      },
      Object {
        "entity": null,
        "style": Array [],
      },
      Object {
        "entity": null,
        "style": Array [],
      },
      Object {
        "entity": null,
        "style": Array [],
      },
      Object {
        "entity": null,
        "style": Array [],
      },
      Object {
        "entity": null,
        "style": Array [],
      },
      Object {
        "entity": null,
        "style": Array [],
      },
      Object {
        "entity": null,
        "style": Array [],
      },
      Object {
        "entity": null,
        "style": Array [],
      },
    ],
    "data": Object {},
    "depth": 0,
    "key": "key0",
    "text": "Some quote",
    "type": "ordered-list-item",
  },
  Object {
    "characterList": Array [
      Object {
        "entity": null,
        "style": Array [],
      },
      Object {
        "entity": null,
        "style": Array [],
      },
      Object {
        "entity": null,
        "style": Array [],
      },
      Object {
        "entity": null,
        "style": Array [],
      },
      Object {
        "entity": null,
        "style": Array [],
      },
      Object {
        "entity": null,
        "style": Array [],
      },
      Object {
        "entity": null,
        "style": Array [],
      },
      Object {
        "entity": null,
        "style": Array [],
      },
      Object {
        "entity": null,
        "style": Array [],
      },
      Object {
        "entity": null,
        "style": Array [],
      },
      Object {
        "entity": null,
        "style": Array [],
      },
      Object {
        "entity": null,
        "style": Array [],
      },
      Object {
        "entity": null,
        "style": Array [],
      },
      Object {
        "entity": null,
        "style": Array [],
      },
      Object {
        "entity": null,
        "style": Array [],
      },
      Object {
        "entity": null,
        "style": Array [],
      },
      Object {
        "entity": null,
        "style": Array [],
      },
      Object {
        "entity": null,
        "style": Array [],
      },
      Object {
        "entity": null,
        "style": Array [],
      },
      Object {
        "entity": null,
        "style": Array [],
      },
      Object {
        "entity": null,
        "style": Array [],
      },
      Object {
        "entity": null,
        "style": Array [],
      },
      Object {
        "entity": null,
        "style": Array [],
      },
      Object {
        "entity": null,
        "style": Array [],
      },
      Object {
        "entity": null,
        "style": Array [],
      },
    ],
    "data": Object {},
    "depth": 0,
    "key": "key1",
    "text": "Hello World!
lorem ipsum
",
    "type": "ordered-list-item",
  },
]
`;

exports[`highlighted text should be recognized and considered styled characters 1`] = `
Array [
  Immutable.Record {
    "key": "key0",
    "type": "unstyled",
    "text": "test",
    "characterList": Immutable.List [
      Immutable.Record {
        "style": Immutable.OrderedSet [
          "HIGHLIGHT",
        ],
        "entity": null,
      },
      Immutable.Record {
        "style": Immutable.OrderedSet [
          "HIGHLIGHT",
        ],
        "entity": null,
      },
      Immutable.Record {
        "style": Immutable.OrderedSet [
          "HIGHLIGHT",
        ],
        "entity": null,
      },
      Immutable.Record {
        "style": Immutable.OrderedSet [
          "HIGHLIGHT",
        ],
        "entity": null,
      },
    ],
    "depth": 0,
    "data": Immutable.Map {},
  },
]
`;

exports[`img with data protocol should be correctly parsed 1`] = `"📷"`;

exports[`img with http protocol should have camera emoji content 1`] = `"📷"`;

exports[`img with role presentation should not be rendered 1`] = `Array []`;

exports[`line break should be correctly parsed - multiple <br> in a content block 1`] = `
Array [
  Immutable.Record {
    "key": "key0",
    "type": "unstyled",
    "text": "Hello World! 
 ",
    "characterList": Immutable.List [
      Immutable.Record {
        "style": Immutable.OrderedSet [
          "BOLD",
        ],
        "entity": null,
      },
      Immutable.Record {
        "style": Immutable.OrderedSet [
          "BOLD",
        ],
        "entity": null,
      },
      Immutable.Record {
        "style": Immutable.OrderedSet [
          "BOLD",
        ],
        "entity": null,
      },
      Immutable.Record {
        "style": Immutable.OrderedSet [
          "BOLD",
        ],
        "entity": null,
      },
      Immutable.Record {
        "style": Immutable.OrderedSet [
          "BOLD",
        ],
        "entity": null,
      },
      Immutable.Record {
        "style": Immutable.OrderedSet [
          "BOLD",
        ],
        "entity": null,
      },
      Immutable.Record {
        "style": Immutable.OrderedSet [
          "BOLD",
        ],
        "entity": null,
      },
      Immutable.Record {
        "style": Immutable.OrderedSet [
          "BOLD",
        ],
        "entity": null,
      },
      Immutable.Record {
        "style": Immutable.OrderedSet [
          "BOLD",
        ],
        "entity": null,
      },
      Immutable.Record {
        "style": Immutable.OrderedSet [
          "BOLD",
        ],
        "entity": null,
      },
      Immutable.Record {
        "style": Immutable.OrderedSet [
          "BOLD",
        ],
        "entity": null,
      },
      Immutable.Record {
        "style": Immutable.OrderedSet [
          "BOLD",
        ],
        "entity": null,
      },
      Immutable.Record {
        "style": Immutable.OrderedSet [],
        "entity": null,
      },
      Immutable.Record {
        "style": Immutable.OrderedSet [],
        "entity": null,
      },
      Immutable.Record {
        "style": Immutable.OrderedSet [],
        "entity": null,
      },
    ],
    "depth": 0,
    "data": Immutable.Map {},
  },
  Immutable.Record {
    "key": "key1",
    "type": "unstyled",
    "text": "     lorem ipsum     ",
    "characterList": Immutable.List [
      Immutable.Record {
        "style": Immutable.OrderedSet [],
        "entity": null,
      },
      Immutable.Record {
        "style": Immutable.OrderedSet [],
        "entity": null,
      },
      Immutable.Record {
        "style": Immutable.OrderedSet [],
        "entity": null,
      },
      Immutable.Record {
        "style": Immutable.OrderedSet [],
        "entity": null,
      },
      Immutable.Record {
        "style": Immutable.OrderedSet [],
        "entity": null,
      },
      Immutable.Record {
        "style": Immutable.OrderedSet [],
        "entity": null,
      },
      Immutable.Record {
        "style": Immutable.OrderedSet [],
        "entity": null,
      },
      Immutable.Record {
        "style": Immutable.OrderedSet [],
        "entity": null,
      },
      Immutable.Record {
        "style": Immutable.OrderedSet [],
        "entity": null,
      },
      Immutable.Record {
        "style": Immutable.OrderedSet [],
        "entity": null,
      },
      Immutable.Record {
        "style": Immutable.OrderedSet [],
        "entity": null,
      },
      Immutable.Record {
        "style": Immutable.OrderedSet [],
        "entity": null,
      },
      Immutable.Record {
        "style": Immutable.OrderedSet [],
        "entity": null,
      },
      Immutable.Record {
        "style": Immutable.OrderedSet [],
        "entity": null,
      },
      Immutable.Record {
        "style": Immutable.OrderedSet [],
        "entity": null,
      },
      Immutable.Record {
        "style": Immutable.OrderedSet [],
        "entity": null,
      },
      Immutable.Record {
        "style": Immutable.OrderedSet [],
        "entity": null,
      },
      Immutable.Record {
        "style": Immutable.OrderedSet [],
        "entity": null,
      },
      Immutable.Record {
        "style": Immutable.OrderedSet [],
        "entity": null,
      },
      Immutable.Record {
        "style": Immutable.OrderedSet [],
        "entity": null,
      },
      Immutable.Record {
        "style": Immutable.OrderedSet [],
        "entity": null,
      },
    ],
    "depth": 0,
    "data": Immutable.Map {},
  },
]
`;

exports[`line break should be correctly parsed - single <br> 1`] = `
Array [
  Immutable.Record {
    "key": "key0",
    "type": "unstyled",
    "text": "Hello World! 
      lorem ipsum     ",
    "characterList": Immutable.List [
      Immutable.Record {
        "style": Immutable.OrderedSet [
          "BOLD",
        ],
        "entity": null,
      },
      Immutable.Record {
        "style": Immutable.OrderedSet [
          "BOLD",
        ],
        "entity": null,
      },
      Immutable.Record {
        "style": Immutable.OrderedSet [
          "BOLD",
        ],
        "entity": null,
      },
      Immutable.Record {
        "style": Immutable.OrderedSet [
          "BOLD",
        ],
        "entity": null,
      },
      Immutable.Record {
        "style": Immutable.OrderedSet [
          "BOLD",
        ],
        "entity": null,
      },
      Immutable.Record {
        "style": Immutable.OrderedSet [
          "BOLD",
        ],
        "entity": null,
      },
      Immutable.Record {
        "style": Immutable.OrderedSet [
          "BOLD",
        ],
        "entity": null,
      },
      Immutable.Record {
        "style": Immutable.OrderedSet [
          "BOLD",
        ],
        "entity": null,
      },
      Immutable.Record {
        "style": Immutable.OrderedSet [
          "BOLD",
        ],
        "entity": null,
      },
      Immutable.Record {
        "style": Immutable.OrderedSet [
          "BOLD",
        ],
        "entity": null,
      },
      Immutable.Record {
        "style": Immutable.OrderedSet [
          "BOLD",
        ],
        "entity": null,
      },
      Immutable.Record {
        "style": Immutable.OrderedSet [
          "BOLD",
        ],
        "entity": null,
      },
      Immutable.Record {
        "style": Immutable.OrderedSet [],
        "entity": null,
      },
      Immutable.Record {
        "style": Immutable.OrderedSet [],
        "entity": null,
      },
      Immutable.Record {
        "style": Immutable.OrderedSet [],
        "entity": null,
      },
      Immutable.Record {
        "style": Immutable.OrderedSet [],
        "entity": null,
      },
      Immutable.Record {
        "style": Immutable.OrderedSet [],
        "entity": null,
      },
      Immutable.Record {
        "style": Immutable.OrderedSet [],
        "entity": null,
      },
      Immutable.Record {
        "style": Immutable.OrderedSet [],
        "entity": null,
      },
      Immutable.Record {
        "style": Immutable.OrderedSet [],
        "entity": null,
      },
      Immutable.Record {
        "style": Immutable.OrderedSet [],
        "entity": null,
      },
      Immutable.Record {
        "style": Immutable.OrderedSet [],
        "entity": null,
      },
      Immutable.Record {
        "style": Immutable.OrderedSet [],
        "entity": null,
      },
      Immutable.Record {
        "style": Immutable.OrderedSet [],
        "entity": null,
      },
      Immutable.Record {
        "style": Immutable.OrderedSet [],
        "entity": null,
      },
      Immutable.Record {
        "style": Immutable.OrderedSet [],
        "entity": null,
      },
      Immutable.Record {
        "style": Immutable.OrderedSet [],
        "entity": null,
      },
      Immutable.Record {
        "style": Immutable.OrderedSet [],
        "entity": null,
      },
      Immutable.Record {
        "style": Immutable.OrderedSet [],
        "entity": null,
      },
      Immutable.Record {
        "style": Immutable.OrderedSet [],
        "entity": null,
      },
      Immutable.Record {
        "style": Immutable.OrderedSet [],
        "entity": null,
      },
      Immutable.Record {
        "style": Immutable.OrderedSet [],
        "entity": null,
      },
      Immutable.Record {
        "style": Immutable.OrderedSet [],
        "entity": null,
      },
      Immutable.Record {
        "style": Immutable.OrderedSet [],
        "entity": null,
      },
      Immutable.Record {
        "style": Immutable.OrderedSet [],
        "entity": null,
      },
      Immutable.Record {
        "style": Immutable.OrderedSet [],
        "entity": null,
      },
    ],
    "depth": 0,
    "data": Immutable.Map {},
  },
]
`;

exports[`must convert root ContentBlockNodes to matching ContentBlock nodes for <blockquote /> 1`] = `true`;

exports[`must convert root ContentBlockNodes to matching ContentBlock nodes for <div /> 1`] = `true`;

exports[`must convert root ContentBlockNodes to matching ContentBlock nodes for <figure /> 1`] = `true`;

exports[`must convert root ContentBlockNodes to matching ContentBlock nodes for <h1 /> 1`] = `true`;

exports[`must convert root ContentBlockNodes to matching ContentBlock nodes for <h2 /> 1`] = `true`;

exports[`must convert root ContentBlockNodes to matching ContentBlock nodes for <h3 /> 1`] = `true`;

exports[`must convert root ContentBlockNodes to matching ContentBlock nodes for <h4 /> 1`] = `true`;

exports[`must convert root ContentBlockNodes to matching ContentBlock nodes for <h5 /> 1`] = `true`;

exports[`must convert root ContentBlockNodes to matching ContentBlock nodes for <h6 /> 1`] = `true`;

exports[`must convert root ContentBlockNodes to matching ContentBlock nodes for <li /> 1`] = `true`;

exports[`must convert root ContentBlockNodes to matching ContentBlock nodes for <p /> 1`] = `true`;

exports[`must convert root ContentBlockNodes to matching ContentBlock nodes for <pre /> 1`] = `true`;

exports[`must not merge tags when converting adjacent <blockquote /> 1`] = `
Array [
  Object {
    "characterList": Array [
      Object {
        "entity": null,
        "style": Array [],
      },
    ],
    "data": Object {},
    "depth": 0,
    "key": "key0",
    "text": "a",
    "type": "blockquote",
  },
  Object {
    "characterList": Array [
      Object {
        "entity": null,
        "style": Array [],
      },
    ],
    "data": Object {},
    "depth": 0,
    "key": "key1",
    "text": "b",
    "type": "blockquote",
  },
]
`;

exports[`must not merge tags when converting adjacent <blockquote /> 2`] = `
Array [
  Object {
    "characterList": Array [
      Object {
        "entity": null,
        "style": Array [],
      },
    ],
    "data": Object {},
    "depth": 0,
    "key": "key0",
    "text": "a",
    "type": "blockquote",
  },
  Object {
    "characterList": Array [
      Object {
        "entity": null,
        "style": Array [],
      },
    ],
    "data": Object {},
    "depth": 0,
    "key": "key1",
    "text": "b",
    "type": "blockquote",
  },
]
`;

exports[`must not merge tags when converting adjacent <div /> 1`] = `
Array [
  Object {
    "characterList": Array [
      Object {
        "entity": null,
        "style": Array [],
      },
    ],
    "data": Object {},
    "depth": 0,
    "key": "key0",
    "text": "a",
    "type": "unstyled",
  },
  Object {
    "characterList": Array [
      Object {
        "entity": null,
        "style": Array [],
      },
    ],
    "data": Object {},
    "depth": 0,
    "key": "key1",
    "text": "b",
    "type": "unstyled",
  },
]
`;

exports[`must not merge tags when converting adjacent <div /> 2`] = `
Array [
  Object {
    "characterList": Array [
      Object {
        "entity": null,
        "style": Array [],
      },
    ],
    "data": Object {},
    "depth": 0,
    "key": "key0",
    "text": "a",
    "type": "unstyled",
  },
  Object {
    "characterList": Array [
      Object {
        "entity": null,
        "style": Array [],
      },
    ],
    "data": Object {},
    "depth": 0,
    "key": "key1",
    "text": "b",
    "type": "unstyled",
  },
]
`;

exports[`must not merge tags when converting adjacent <figure /> 1`] = `
Array [
  Object {
    "characterList": Array [
      Object {
        "entity": null,
        "style": Array [],
      },
    ],
    "data": Object {},
    "depth": 0,
    "key": "key0",
    "text": "a",
    "type": "atomic",
  },
  Object {
    "characterList": Array [
      Object {
        "entity": null,
        "style": Array [],
      },
    ],
    "data": Object {},
    "depth": 0,
    "key": "key1",
    "text": "b",
    "type": "atomic",
  },
]
`;

exports[`must not merge tags when converting adjacent <figure /> 2`] = `
Array [
  Object {
    "characterList": Array [
      Object {
        "entity": null,
        "style": Array [],
      },
    ],
    "data": Object {},
    "depth": 0,
    "key": "key0",
    "text": "a",
    "type": "atomic",
  },
  Object {
    "characterList": Array [
      Object {
        "entity": null,
        "style": Array [],
      },
    ],
    "data": Object {},
    "depth": 0,
    "key": "key1",
    "text": "b",
    "type": "atomic",
  },
]
`;

exports[`must not merge tags when converting adjacent <h1 /> 1`] = `
Array [
  Object {
    "characterList": Array [
      Object {
        "entity": null,
        "style": Array [],
      },
    ],
    "data": Object {},
    "depth": 0,
    "key": "key0",
    "text": "a",
    "type": "header-one",
  },
  Object {
    "characterList": Array [
      Object {
        "entity": null,
        "style": Array [],
      },
    ],
    "data": Object {},
    "depth": 0,
    "key": "key1",
    "text": "b",
    "type": "header-one",
  },
]
`;

exports[`must not merge tags when converting adjacent <h1 /> 2`] = `
Array [
  Object {
    "characterList": Array [
      Object {
        "entity": null,
        "style": Array [],
      },
    ],
    "data": Object {},
    "depth": 0,
    "key": "key0",
    "text": "a",
    "type": "header-one",
  },
  Object {
    "characterList": Array [
      Object {
        "entity": null,
        "style": Array [],
      },
    ],
    "data": Object {},
    "depth": 0,
    "key": "key1",
    "text": "b",
    "type": "header-one",
  },
]
`;

exports[`must not merge tags when converting adjacent <h2 /> 1`] = `
Array [
  Object {
    "characterList": Array [
      Object {
        "entity": null,
        "style": Array [],
      },
    ],
    "data": Object {},
    "depth": 0,
    "key": "key0",
    "text": "a",
    "type": "header-two",
  },
  Object {
    "characterList": Array [
      Object {
        "entity": null,
        "style": Array [],
      },
    ],
    "data": Object {},
    "depth": 0,
    "key": "key1",
    "text": "b",
    "type": "header-two",
  },
]
`;

exports[`must not merge tags when converting adjacent <h2 /> 2`] = `
Array [
  Object {
    "characterList": Array [
      Object {
        "entity": null,
        "style": Array [],
      },
    ],
    "data": Object {},
    "depth": 0,
    "key": "key0",
    "text": "a",
    "type": "header-two",
  },
  Object {
    "characterList": Array [
      Object {
        "entity": null,
        "style": Array [],
      },
    ],
    "data": Object {},
    "depth": 0,
    "key": "key1",
    "text": "b",
    "type": "header-two",
  },
]
`;

exports[`must not merge tags when converting adjacent <h3 /> 1`] = `
Array [
  Object {
    "characterList": Array [
      Object {
        "entity": null,
        "style": Array [],
      },
    ],
    "data": Object {},
    "depth": 0,
    "key": "key0",
    "text": "a",
    "type": "header-three",
  },
  Object {
    "characterList": Array [
      Object {
        "entity": null,
        "style": Array [],
      },
    ],
    "data": Object {},
    "depth": 0,
    "key": "key1",
    "text": "b",
    "type": "header-three",
  },
]
`;

exports[`must not merge tags when converting adjacent <h3 /> 2`] = `
Array [
  Object {
    "characterList": Array [
      Object {
        "entity": null,
        "style": Array [],
      },
    ],
    "data": Object {},
    "depth": 0,
    "key": "key0",
    "text": "a",
    "type": "header-three",
  },
  Object {
    "characterList": Array [
      Object {
        "entity": null,
        "style": Array [],
      },
    ],
    "data": Object {},
    "depth": 0,
    "key": "key1",
    "text": "b",
    "type": "header-three",
  },
]
`;

exports[`must not merge tags when converting adjacent <h4 /> 1`] = `
Array [
  Object {
    "characterList": Array [
      Object {
        "entity": null,
        "style": Array [],
      },
    ],
    "data": Object {},
    "depth": 0,
    "key": "key0",
    "text": "a",
    "type": "header-four",
  },
  Object {
    "characterList": Array [
      Object {
        "entity": null,
        "style": Array [],
      },
    ],
    "data": Object {},
    "depth": 0,
    "key": "key1",
    "text": "b",
    "type": "header-four",
  },
]
`;

exports[`must not merge tags when converting adjacent <h4 /> 2`] = `
Array [
  Object {
    "characterList": Array [
      Object {
        "entity": null,
        "style": Array [],
      },
    ],
    "data": Object {},
    "depth": 0,
    "key": "key0",
    "text": "a",
    "type": "header-four",
  },
  Object {
    "characterList": Array [
      Object {
        "entity": null,
        "style": Array [],
      },
    ],
    "data": Object {},
    "depth": 0,
    "key": "key1",
    "text": "b",
    "type": "header-four",
  },
]
`;

exports[`must not merge tags when converting adjacent <h5 /> 1`] = `
Array [
  Object {
    "characterList": Array [
      Object {
        "entity": null,
        "style": Array [],
      },
    ],
    "data": Object {},
    "depth": 0,
    "key": "key0",
    "text": "a",
    "type": "header-five",
  },
  Object {
    "characterList": Array [
      Object {
        "entity": null,
        "style": Array [],
      },
    ],
    "data": Object {},
    "depth": 0,
    "key": "key1",
    "text": "b",
    "type": "header-five",
  },
]
`;

exports[`must not merge tags when converting adjacent <h5 /> 2`] = `
Array [
  Object {
    "characterList": Array [
      Object {
        "entity": null,
        "style": Array [],
      },
    ],
    "data": Object {},
    "depth": 0,
    "key": "key0",
    "text": "a",
    "type": "header-five",
  },
  Object {
    "characterList": Array [
      Object {
        "entity": null,
        "style": Array [],
      },
    ],
    "data": Object {},
    "depth": 0,
    "key": "key1",
    "text": "b",
    "type": "header-five",
  },
]
`;

exports[`must not merge tags when converting adjacent <h6 /> 1`] = `
Array [
  Object {
    "characterList": Array [
      Object {
        "entity": null,
        "style": Array [],
      },
    ],
    "data": Object {},
    "depth": 0,
    "key": "key0",
    "text": "a",
    "type": "header-six",
  },
  Object {
    "characterList": Array [
      Object {
        "entity": null,
        "style": Array [],
      },
    ],
    "data": Object {},
    "depth": 0,
    "key": "key1",
    "text": "b",
    "type": "header-six",
  },
]
`;

exports[`must not merge tags when converting adjacent <h6 /> 2`] = `
Array [
  Object {
    "characterList": Array [
      Object {
        "entity": null,
        "style": Array [],
      },
    ],
    "data": Object {},
    "depth": 0,
    "key": "key0",
    "text": "a",
    "type": "header-six",
  },
  Object {
    "characterList": Array [
      Object {
        "entity": null,
        "style": Array [],
      },
    ],
    "data": Object {},
    "depth": 0,
    "key": "key1",
    "text": "b",
    "type": "header-six",
  },
]
`;

exports[`must not merge tags when converting adjacent <li /> 1`] = `
Array [
  Object {
    "characterList": Array [
      Object {
        "entity": null,
        "style": Array [],
      },
    ],
    "data": Object {},
    "depth": 0,
    "key": "key0",
    "text": "a",
    "type": "unordered-list-item",
  },
  Object {
    "characterList": Array [
      Object {
        "entity": null,
        "style": Array [],
      },
    ],
    "data": Object {},
    "depth": 0,
    "key": "key1",
    "text": "b",
    "type": "unordered-list-item",
  },
]
`;

exports[`must not merge tags when converting adjacent <li /> 2`] = `
Array [
  Object {
    "characterList": Array [
      Object {
        "entity": null,
        "style": Array [],
      },
    ],
    "data": Object {},
    "depth": 0,
    "key": "key0",
    "text": "a",
    "type": "unordered-list-item",
  },
  Object {
    "characterList": Array [
      Object {
        "entity": null,
        "style": Array [],
      },
    ],
    "data": Object {},
    "depth": 0,
    "key": "key1",
    "text": "b",
    "type": "unordered-list-item",
  },
]
`;

exports[`must not merge tags when converting adjacent <p /> 1`] = `
Array [
  Object {
    "characterList": Array [
      Object {
        "entity": null,
        "style": Array [],
      },
    ],
    "data": Object {},
    "depth": 0,
    "key": "key0",
    "text": "a",
    "type": "unstyled",
  },
  Object {
    "characterList": Array [
      Object {
        "entity": null,
        "style": Array [],
      },
    ],
    "data": Object {},
    "depth": 0,
    "key": "key1",
    "text": "b",
    "type": "unstyled",
  },
]
`;

exports[`must not merge tags when converting adjacent <p /> 2`] = `
Array [
  Object {
    "characterList": Array [
      Object {
        "entity": null,
        "style": Array [],
      },
    ],
    "data": Object {},
    "depth": 0,
    "key": "key0",
    "text": "a",
    "type": "unstyled",
  },
  Object {
    "characterList": Array [
      Object {
        "entity": null,
        "style": Array [],
      },
    ],
    "data": Object {},
    "depth": 0,
    "key": "key1",
    "text": "b",
    "type": "unstyled",
  },
]
`;

exports[`must not merge tags when converting adjacent <pre /> 1`] = `
Array [
  Object {
    "characterList": Array [
      Object {
        "entity": null,
        "style": Array [],
      },
    ],
    "data": Object {},
    "depth": 0,
    "key": "key0",
    "text": "a",
    "type": "code-block",
  },
  Object {
    "characterList": Array [
      Object {
        "entity": null,
        "style": Array [],
      },
    ],
    "data": Object {},
    "depth": 0,
    "key": "key1",
    "text": "b",
    "type": "code-block",
  },
]
`;

exports[`must not merge tags when converting adjacent <pre /> 2`] = `
Array [
  Object {
    "characterList": Array [
      Object {
        "entity": null,
        "style": Array [],
      },
    ],
    "data": Object {},
    "depth": 0,
    "key": "key0",
    "text": "a",
    "type": "code-block",
  },
  Object {
    "characterList": Array [
      Object {
        "entity": null,
        "style": Array [],
      },
    ],
    "data": Object {},
    "depth": 0,
    "key": "key1",
    "text": "b",
    "type": "code-block",
  },
]
`;<|MERGE_RESOLUTION|>--- conflicted
+++ resolved
@@ -1,138 +1,6 @@
 // Jest Snapshot v1, https://goo.gl/fbAQLP
 
-<<<<<<< HEAD
 exports[`Should *not* import recognised draft li depths when nesting enabled 1`] = `
-=======
-exports[`Should import line breaks without creating a leading space 1`] = `
-Array [
-  Object {
-    "characterList": Array [
-      Object {
-        "entity": null,
-        "style": Array [],
-      },
-      Object {
-        "entity": null,
-        "style": Array [],
-      },
-      Object {
-        "entity": null,
-        "style": Array [],
-      },
-      Object {
-        "entity": null,
-        "style": Array [],
-      },
-      Object {
-        "entity": null,
-        "style": Array [],
-      },
-      Object {
-        "entity": null,
-        "style": Array [],
-      },
-      Object {
-        "entity": null,
-        "style": Array [],
-      },
-      Object {
-        "entity": null,
-        "style": Array [],
-      },
-      Object {
-        "entity": null,
-        "style": Array [],
-      },
-      Object {
-        "entity": null,
-        "style": Array [],
-      },
-      Object {
-        "entity": null,
-        "style": Array [],
-      },
-      Object {
-        "entity": null,
-        "style": Array [],
-      },
-      Object {
-        "entity": null,
-        "style": Array [],
-      },
-      Object {
-        "entity": null,
-        "style": Array [],
-      },
-      Object {
-        "entity": null,
-        "style": Array [],
-      },
-      Object {
-        "entity": null,
-        "style": Array [],
-      },
-      Object {
-        "entity": null,
-        "style": Array [],
-      },
-      Object {
-        "entity": null,
-        "style": Array [],
-      },
-      Object {
-        "entity": null,
-        "style": Array [],
-      },
-      Object {
-        "entity": null,
-        "style": Array [],
-      },
-      Object {
-        "entity": null,
-        "style": Array [],
-      },
-      Object {
-        "entity": null,
-        "style": Array [],
-      },
-      Object {
-        "entity": null,
-        "style": Array [],
-      },
-      Object {
-        "entity": null,
-        "style": Array [],
-      },
-      Object {
-        "entity": null,
-        "style": Array [],
-      },
-      Object {
-        "entity": null,
-        "style": Array [],
-      },
-      Object {
-        "entity": null,
-        "style": Array [],
-      },
-      Object {
-        "entity": null,
-        "style": Array [],
-      },
-    ],
-    "data": Object {},
-    "depth": 0,
-    "key": "key0",
-    "text": "Line 1
-    Line 2
-    Line 3",
-    "type": "unstyled",
-  },
-]
-`;
-
-exports[`Should import recognised draft li depths 1`] = `
->>>>>>> 96d7ad55
 Array [
   Object {
     "characterList": Array [
@@ -358,6 +226,124 @@
     "prevSibling": "key3",
     "text": "depth0-4",
     "type": "unordered-list-item",
+  },
+]
+`;
+
+exports[`Should import line breaks without creating a leading space 1`] = `
+Array [
+  Object {
+    "characterList": Array [
+      Object {
+        "entity": null,
+        "style": Array [],
+      },
+      Object {
+        "entity": null,
+        "style": Array [],
+      },
+      Object {
+        "entity": null,
+        "style": Array [],
+      },
+      Object {
+        "entity": null,
+        "style": Array [],
+      },
+      Object {
+        "entity": null,
+        "style": Array [],
+      },
+      Object {
+        "entity": null,
+        "style": Array [],
+      },
+      Object {
+        "entity": null,
+        "style": Array [],
+      },
+      Object {
+        "entity": null,
+        "style": Array [],
+      },
+      Object {
+        "entity": null,
+        "style": Array [],
+      },
+      Object {
+        "entity": null,
+        "style": Array [],
+      },
+      Object {
+        "entity": null,
+        "style": Array [],
+      },
+      Object {
+        "entity": null,
+        "style": Array [],
+      },
+      Object {
+        "entity": null,
+        "style": Array [],
+      },
+      Object {
+        "entity": null,
+        "style": Array [],
+      },
+      Object {
+        "entity": null,
+        "style": Array [],
+      },
+      Object {
+        "entity": null,
+        "style": Array [],
+      },
+      Object {
+        "entity": null,
+        "style": Array [],
+      },
+      Object {
+        "entity": null,
+        "style": Array [],
+      },
+      Object {
+        "entity": null,
+        "style": Array [],
+      },
+      Object {
+        "entity": null,
+        "style": Array [],
+      },
+      Object {
+        "entity": null,
+        "style": Array [],
+      },
+      Object {
+        "entity": null,
+        "style": Array [],
+      },
+      Object {
+        "entity": null,
+        "style": Array [],
+      },
+      Object {
+        "entity": null,
+        "style": Array [],
+      },
+      Object {
+        "entity": null,
+        "style": Array [],
+      },
+      Object {
+        "entity": null,
+        "style": Array [],
+      },
+    ],
+    "data": Object {},
+    "depth": 0,
+    "key": "key0",
+    "text": "Line 1    Line 2    Line 3",
+    "type": "unstyled",
   },
 ]
 `;
@@ -2376,57 +2362,6 @@
         "entity": null,
         "style": Array [],
       },
-<<<<<<< HEAD
-=======
-      Object {
-        "entity": null,
-        "style": Array [],
-      },
-      Object {
-        "entity": null,
-        "style": Array [],
-      },
-      Object {
-        "entity": null,
-        "style": Array [],
-      },
-      Object {
-        "entity": null,
-        "style": Array [],
-      },
-      Object {
-        "entity": null,
-        "style": Array [],
-      },
-      Object {
-        "entity": null,
-        "style": Array [],
-      },
-      Object {
-        "entity": null,
-        "style": Array [],
-      },
-      Object {
-        "entity": null,
-        "style": Array [],
-      },
-      Object {
-        "entity": null,
-        "style": Array [],
-      },
-      Object {
-        "entity": null,
-        "style": Array [],
-      },
-      Object {
-        "entity": null,
-        "style": Array [],
-      },
-      Object {
-        "entity": null,
-        "style": Array [],
-      },
->>>>>>> 96d7ad55
     ],
     "children": Array [],
     "data": Object {},
@@ -2435,11 +2370,7 @@
     "nextSibling": "key2",
     "parent": "key0",
     "prevSibling": null,
-<<<<<<< HEAD
     "text": "Hello World!",
-=======
-    "text": "     Hello World!       ",
->>>>>>> 96d7ad55
     "type": "unstyled",
   },
   Object {
@@ -2718,8 +2649,7 @@
   Immutable.Record {
     "key": "key0",
     "type": "unstyled",
-    "text": "Hello World! 
- ",
+    "text": "Hello World!        lorem ipsum",
     "characterList": Immutable.List [
       Immutable.Record {
         "style": Immutable.OrderedSet [
@@ -2805,115 +2735,85 @@
         "style": Immutable.OrderedSet [],
         "entity": null,
       },
+      Immutable.Record {
+        "style": Immutable.OrderedSet [],
+        "entity": null,
+      },
+      Immutable.Record {
+        "style": Immutable.OrderedSet [],
+        "entity": null,
+      },
+      Immutable.Record {
+        "style": Immutable.OrderedSet [],
+        "entity": null,
+      },
+      Immutable.Record {
+        "style": Immutable.OrderedSet [],
+        "entity": null,
+      },
+      Immutable.Record {
+        "style": Immutable.OrderedSet [],
+        "entity": null,
+      },
+      Immutable.Record {
+        "style": Immutable.OrderedSet [],
+        "entity": null,
+      },
+      Immutable.Record {
+        "style": Immutable.OrderedSet [],
+        "entity": null,
+      },
+      Immutable.Record {
+        "style": Immutable.OrderedSet [],
+        "entity": null,
+      },
+      Immutable.Record {
+        "style": Immutable.OrderedSet [],
+        "entity": null,
+      },
+      Immutable.Record {
+        "style": Immutable.OrderedSet [],
+        "entity": null,
+      },
+      Immutable.Record {
+        "style": Immutable.OrderedSet [],
+        "entity": null,
+      },
+      Immutable.Record {
+        "style": Immutable.OrderedSet [],
+        "entity": null,
+      },
+      Immutable.Record {
+        "style": Immutable.OrderedSet [],
+        "entity": null,
+      },
+      Immutable.Record {
+        "style": Immutable.OrderedSet [],
+        "entity": null,
+      },
+      Immutable.Record {
+        "style": Immutable.OrderedSet [],
+        "entity": null,
+      },
+      Immutable.Record {
+        "style": Immutable.OrderedSet [],
+        "entity": null,
+      },
     ],
     "depth": 0,
     "data": Immutable.Map {},
   },
+]
+`;
+
+exports[`line break should be correctly parsed - single <br> 1`] = `
+Array [
   Immutable.Record {
-    "key": "key1",
+    "key": "key0",
     "type": "unstyled",
-    "text": "     lorem ipsum     ",
+    "text": "Hello World!       lorem ipsum",
     "characterList": Immutable.List [
       Immutable.Record {
-        "style": Immutable.OrderedSet [],
-        "entity": null,
-      },
-      Immutable.Record {
-        "style": Immutable.OrderedSet [],
-        "entity": null,
-      },
-      Immutable.Record {
-        "style": Immutable.OrderedSet [],
-        "entity": null,
-      },
-      Immutable.Record {
-        "style": Immutable.OrderedSet [],
-        "entity": null,
-      },
-      Immutable.Record {
-        "style": Immutable.OrderedSet [],
-        "entity": null,
-      },
-      Immutable.Record {
-        "style": Immutable.OrderedSet [],
-        "entity": null,
-      },
-      Immutable.Record {
-        "style": Immutable.OrderedSet [],
-        "entity": null,
-      },
-      Immutable.Record {
-        "style": Immutable.OrderedSet [],
-        "entity": null,
-      },
-      Immutable.Record {
-        "style": Immutable.OrderedSet [],
-        "entity": null,
-      },
-      Immutable.Record {
-        "style": Immutable.OrderedSet [],
-        "entity": null,
-      },
-      Immutable.Record {
-        "style": Immutable.OrderedSet [],
-        "entity": null,
-      },
-      Immutable.Record {
-        "style": Immutable.OrderedSet [],
-        "entity": null,
-      },
-      Immutable.Record {
-        "style": Immutable.OrderedSet [],
-        "entity": null,
-      },
-      Immutable.Record {
-        "style": Immutable.OrderedSet [],
-        "entity": null,
-      },
-      Immutable.Record {
-        "style": Immutable.OrderedSet [],
-        "entity": null,
-      },
-      Immutable.Record {
-        "style": Immutable.OrderedSet [],
-        "entity": null,
-      },
-      Immutable.Record {
-        "style": Immutable.OrderedSet [],
-        "entity": null,
-      },
-      Immutable.Record {
-        "style": Immutable.OrderedSet [],
-        "entity": null,
-      },
-      Immutable.Record {
-        "style": Immutable.OrderedSet [],
-        "entity": null,
-      },
-      Immutable.Record {
-        "style": Immutable.OrderedSet [],
-        "entity": null,
-      },
-      Immutable.Record {
-        "style": Immutable.OrderedSet [],
-        "entity": null,
-      },
-    ],
-    "depth": 0,
-    "data": Immutable.Map {},
-  },
-]
-`;
-
-exports[`line break should be correctly parsed - single <br> 1`] = `
-Array [
-  Immutable.Record {
-    "key": "key0",
-    "type": "unstyled",
-    "text": "Hello World! 
-      lorem ipsum     ",
-    "characterList": Immutable.List [
-      Immutable.Record {
         "style": Immutable.OrderedSet [
           "BOLD",
         ],
@@ -2983,30 +2883,6 @@
         "style": Immutable.OrderedSet [
           "BOLD",
         ],
-        "entity": null,
-      },
-      Immutable.Record {
-        "style": Immutable.OrderedSet [],
-        "entity": null,
-      },
-      Immutable.Record {
-        "style": Immutable.OrderedSet [],
-        "entity": null,
-      },
-      Immutable.Record {
-        "style": Immutable.OrderedSet [],
-        "entity": null,
-      },
-      Immutable.Record {
-        "style": Immutable.OrderedSet [],
-        "entity": null,
-      },
-      Immutable.Record {
-        "style": Immutable.OrderedSet [],
-        "entity": null,
-      },
-      Immutable.Record {
-        "style": Immutable.OrderedSet [],
         "entity": null,
       },
       Immutable.Record {
